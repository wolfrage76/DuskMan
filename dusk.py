--- conflicted
+++ resolved
@@ -294,13 +294,8 @@
     sleep_time = blocks_left * 10  # 10s per block
 
     if sleep_time <= 0:
-<<<<<<< HEAD
-        sleep_time = 120
-        msg = "as epoch boundary reached; forcing minimal sleep"
-=======
         sleep_time = 300
         msg = "Epoch boundary reached; forcing minimal sleep."
->>>>>>> 482c3141
 
     await sleep_with_feedback(sleep_time, msg)
 
@@ -480,12 +475,6 @@
 
         # Decide
         if should_unstake_and_restake(reclaimable_slashed_stake, downtime_loss):
-<<<<<<< HEAD
-            if total_restake < MIN_STAKE_AMOUNT:
-                last_action_taken = "Unstake/Restake Skipped (Below Min)"
-                log_action(f"Unstake/Restake Skipped (Block #{block_height})", 
-                    f"Total restake ({total_restake:.4f} DUSK) < {MIN_STAKE_AMOUNT} DUSK.")
-=======
             if total_restake < min_stake_amount:
                 shared_state["last_action_taken"] = "Unstake/Restake Skipped (Below Min)"
                 log_action(
@@ -497,7 +486,6 @@
                     f"Unstake/Restake Skipped (Block #{block_height})",
                     f"Total restake ({format_float(total_restake)} DUSK) < {min_stake_amount} DUSK."
                 )
->>>>>>> 482c3141
             else:
                 # Unstake & Restake
                 act_msg = f"Unstake/Restake @ Block #{block_height}"
@@ -544,15 +532,6 @@
 
         elif should_claim_and_stake(rewards_amount, incremental_threshold):
             # Claim & Stake
-<<<<<<< HEAD
-            last_action_taken = f"Claim/Stake @ Block {block_height}"
-            log_action(f"Balance Info (#{block_height})", f"Rwd: {rewards_amount:.4f}, Stk: {stake_amount:.4f}, Rcl: {reclaimable_slashed_stake:.4f}")
-            log_action("Claim and Stake", f"Rewards: {rewards_amount:.4f}")
-            execute_command(f"sudo rusk-wallet --password {password} withdraw")
-            execute_command(f"sudo rusk-wallet --password {password} stake --amt {rewards_amount}")
-            log_action("Stake Completed", f"New Staked: {stake_amount + (rewards_amount * .9)} New Reclaimable: {rewards_amount * .1}")
-            last_claim_block = block_height
-=======
             shared_state["last_action_taken"] = f"Claim/Stake @ Block {block_height}"
             log_action(
                 f"Balance Info (#{block_height})",
@@ -576,7 +555,6 @@
             new_stake = stake_amount + rewards_amount
             log_action("Stake Completed", f"New Stake: {format_float(new_stake)}")
             shared_state["last_claim_block"] = block_height
->>>>>>> 482c3141
 
         else:
             # No action
@@ -676,24 +654,6 @@
         except Exception as e:
             logging.error(f"Error in real-time display: {e}")
         
-<<<<<<< HEAD
-        if config.get('enable_tmux', False):
-            update_tmux_status_bar(
-                block_height=block_height,
-                pub_balance=pub_balance,
-                shld_balance=shld_balance,
-                stake_amount=stake_amount,
-                rewards_amount=rewards_amount,
-                reclaimable_slashed_stake=reclaimable_slashed_stake,
-                last_action=last_action_taken,
-                minutes_wait=remainTime  # how many seconds remain in the last sleep
-            )
-
-        # ─────────────────────────────────────────────────────────────────
-        # 5. Update last_claim_block & sleep
-        # ─────────────────────────────────────────────────────────────────
-=======
->>>>>>> 482c3141
         
         if enable_tmux:
             try:
